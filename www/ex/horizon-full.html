<html>
  <head>
<<<<<<< HEAD
    <title>Sizing the Horizon</title>
    <link type="text/css" rel="stylesheet" href="ex.css?3.1"/>
    <script type="text/javascript" src="../protovis-r3.2.js"></script>
    <script type="text/javascript" src="horizon.js"></script>
=======
    <title>Horizon Graph</title>
    <script type="text/javascript" src="unemployment.js"></script>
    <script type="text/javascript" src="../protovis-r3.2.0.js"></script>
    <script type="text/javascript" src="../jquery-1.4.2.min.js"></script>
    <script type="text/javascript" src="../jquery-ui-1.8rc3.custom.min.js"></script>
    <link type="text/css" rel="stylesheet" href="../ex.css"/>
    <link type="text/css" href="../ui-lightness/jquery-ui-1.8rc3.custom.css" rel="stylesheet"/>
>>>>>>> cf5ce70a
    <style type="text/css">
      #fig {
        width: 500px;
        height: 190px;
        font-family: Arial;
      }
      .label {
        font-size: 13px;
        padding-top: 2px;
        padding-bottom: 10px;
      }
      .ui-slider {
        font-size: 10px;
        width: 300px;
        margin-top: 5px;
      }
      .ui-state-focus {
        outline: none;
      }
      #slider {
        width: 120px;
        display: inline-block;
        margin-left: 10px;
        margin-right: 10px;
      }
      #bands {
        display: inline-block;
        width: 20px;
        text-align: right;
      }
    </style>
  </head>
  <body><div id="center"><div id="fig">
<div style="width:500px;">
  Bands: <span id="slider"></span><span id="bands">2</span>
  <span style="float:right;">
    Negative Values:
    <input type="radio" id="mirror" name="mode" value="mirror" checked/>
    <label for="mirror">mirror</label>
    <input type="radio" id="offset" name="mode" value="offset"/>
    <label for="offset">offset</label>
  </span>
</div>
<div style="display: table; height: 168px; margin-top: 10px;">
<div style="display: table-cell; vertical-align: middle;">
<script type="text/javascript+protovis">

var data = pv.nest(all)
    .key(function(d) d.series)
    .entries()
    .filter(function(d) d.key==0)[0].values;
var avg = pv.mean(data, function(d) d.rate);
data.map(function(d) d.rate -= avg);

var w = 500,
    h = 84,
    bands = 2,
    mode = "mirror",
    fx = function(d) d.date,
    fy = function(d) d.rate,
    m = Math.max(pv.max(data,fy), -pv.min(data,fy)),
    x = pv.Scale.linear(data, fx).range(0, w).by(fx),
    y = pv.Scale.linear(-m, m).range(-h, h).by(fy);

var vis = new pv.Panel()
    .width(w)
    .height(function() bands==0 ? 2*h : h/bands);

vis.add(pv.Layout.Horizon)
    .bands(function() Math.max(1, bands))
    .mode(function() bands==0 ? "color" : mode)
  .band.add(pv.Area)
    .data(data)
    .left(x)
    .height(y);

vis.render();

$(slider).slider({
    min: 0, max: 5, value: 2, slide: function(e, ui) {
        $("#bands").html(bands = ui.value);
        vis.render();
    }
});

$([mirror, offset]).change(function() {
    mode = this.value;
    vis.render();
});
</script>
</div></div>

  </div></div></body>
</html><|MERGE_RESOLUTION|>--- conflicted
+++ resolved
@@ -1,11 +1,5 @@
 <html>
   <head>
-<<<<<<< HEAD
-    <title>Sizing the Horizon</title>
-    <link type="text/css" rel="stylesheet" href="ex.css?3.1"/>
-    <script type="text/javascript" src="../protovis-r3.2.js"></script>
-    <script type="text/javascript" src="horizon.js"></script>
-=======
     <title>Horizon Graph</title>
     <script type="text/javascript" src="unemployment.js"></script>
     <script type="text/javascript" src="../protovis-r3.2.0.js"></script>
@@ -13,7 +7,6 @@
     <script type="text/javascript" src="../jquery-ui-1.8rc3.custom.min.js"></script>
     <link type="text/css" rel="stylesheet" href="../ex.css"/>
     <link type="text/css" href="../ui-lightness/jquery-ui-1.8rc3.custom.css" rel="stylesheet"/>
->>>>>>> cf5ce70a
     <style type="text/css">
       #fig {
         width: 500px;
