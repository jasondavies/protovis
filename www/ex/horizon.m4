<html>
  <head>
<<<<<<< HEAD
    <title>Protovis - Sizing the Horizon</title>
    <link type="text/css" rel="stylesheet" href="../style.css?3.2"/>
    <link type="text/css" rel="stylesheet" href="syntax.css"/>
    <script type="text/javascript" src="../protovis-r3.2.js"></script> 
=======
    <title>Protovis - Horizon Graph</title>
    <link type="text/css" rel="stylesheet" href="../style.css?3.1a"/>
    <link type="text/css" rel="stylesheet" href="syntax.css"/>
    <script type="text/javascript" src="../protovis-r3.2.0.js"></script> 
>>>>>>> cf5ce70a
  </head>
  <body>

    <div class="title">
      <div class="subtitle">
        A graphical toolkit for visualization
      </div>
      <a href="../">Protovis</a>
    </div>

    <div class="head">
      <div class="section">
        <a href="../">Overview</a>
      </div>
      <div class="section selected">
        <a href="./">Examples</a>
      </div>
      <div class="section">
        <a href="../api/">Documentation</a>
      </div>
      <div class="section">
        <a href="../protovis.pdf">Paper</a>
      </div>
      <div class="section">
        <a href="http://protovis-js.googlecode.com/files/protovis-3.2.zip">Download</a>
      </div>
    </div>
    <div class="subhead">
      <div class="section">
        <a href="./">Index</a>
      </div>
      <div class="section">
        <a href="barley.html">&laquo; Previous</a> /
        <a href="weather.html">Next &raquo;</a>
      </div>
    </div>

    <div class="body">
      <h1>Horizon Graph of U.S. Unemployment Rate, 2000-2010</h1>

      <iframe style="height:210px;" src="horizon-full.html"></iframe>
      <p><img src="popout.png" width="16" height="16"
      style="padding:0;vertical-align:top;"> <a style="font-size:13px;"
      href="horizon-full.html" target="_blank">View full screen.</a>

      <p><i>Horizon graphs</i> are a technique for increasing the data
      density of a time-series view while preserving resolution. Here we
      use them to show national unemployment rates as a percentage of the
      labor force. Negative values represent below average employment and
      are shown in <span style="color: red;">red</span>. They are either
      "mirrored" or "offset" to share the same space as positive values,
      which represent above average employment and are shown in <span
      style="color: blue;">blue</span>. The charts can be further divided
      into bands and layered to create a nested form. The resulting charts
      preserve data resolution but use less display space. While horizon
      graphs take some time to learn, they have been found to be more
      effective than standard line and area plots when the chart sizes get
      quite small.</p>

      <p>Data source: <a href="http://www.bls.gov/">U.S. Bureau of Labor Statistics</a></p>

      <h3>Source</h3>

include(`horizon-full.html.html')

      <h3>Data</h3>

	  Due to size, the data file is omitted from this example.
      See <a href="unemployment.js" target="_blank">unemployment.js</a>.
      
    </div>

    <div class="foot">
      Copyright 2010 <a href="http://vis.stanford.edu">Stanford Visualization Group</a>
    </div>

    <script type="text/javascript" src="http://www.google-analytics.com/ga.js"></script>
    <script type="text/javascript">_gat._getTracker("UA-10741907-2")._trackPageview();</script>
  </body>
</html><|MERGE_RESOLUTION|>--- conflicted
+++ resolved
@@ -1,16 +1,9 @@
 <html>
   <head>
-<<<<<<< HEAD
-    <title>Protovis - Sizing the Horizon</title>
-    <link type="text/css" rel="stylesheet" href="../style.css?3.2"/>
-    <link type="text/css" rel="stylesheet" href="syntax.css"/>
-    <script type="text/javascript" src="../protovis-r3.2.js"></script> 
-=======
     <title>Protovis - Horizon Graph</title>
     <link type="text/css" rel="stylesheet" href="../style.css?3.1a"/>
     <link type="text/css" rel="stylesheet" href="syntax.css"/>
-    <script type="text/javascript" src="../protovis-r3.2.0.js"></script> 
->>>>>>> cf5ce70a
+    <script type="text/javascript" src="../protovis-r3.2.0.js"></script>
   </head>
   <body>
 
